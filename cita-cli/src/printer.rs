use std::default;
use std::env;
use std::io;
use std::rc::Rc;

use ansi_term::Colour::{Red, Yellow};
use atty;
use serde_json;

use cita_tool::{JsonRpcResponse, KeyPair};
use highlight;

pub fn is_a_tty(stderr: bool) -> bool {
    let stream = if stderr {
        atty::Stream::Stderr
    } else {
        atty::Stream::Stdout
    };
    atty::is(stream)
}

pub fn is_term_dumb() -> bool {
    env::var("TERM").ok() == Some(String::from("dumb"))
}

#[derive(Copy, Clone, Debug, PartialEq)]
pub enum OutputFormat {
    #[allow(dead_code)]
    Raw,
    Json,
}

#[derive(Debug, Copy, Clone, PartialEq)]
pub enum ColorWhen {
    Auto,
    #[allow(dead_code)]
    Always,
    Never,
}

impl default::Default for ColorWhen {
    fn default() -> Self {
        let is_a_tty = is_a_tty(false);
        let is_term_dumb = is_term_dumb();
        if is_a_tty && !is_term_dumb {
            ColorWhen::Auto
        } else {
            ColorWhen::Never
        }
    }
}

pub struct Printer {
    format: OutputFormat,
    color: ColorWhen,
}

impl default::Default for Printer {
    fn default() -> Self {
        Printer {
            format: OutputFormat::Json,
            color: ColorWhen::default(),
        }
    }
}

impl Printer {
    pub fn color(&self) -> bool {
        self.color != ColorWhen::Never
    }

    pub fn switch_format(&mut self) {
        match self.format {
            OutputFormat::Raw => {
                self.format = OutputFormat::Json;
            }
            OutputFormat::Json => {
                self.format = OutputFormat::Raw;
            }
        }
    }

    #[allow(dead_code)]
    pub fn set_color(&mut self, color: ColorWhen) -> &mut Self {
        self.color = color;
        self
    }

    pub fn print<W: io::Write, P: Printable>(
        &self,
        target: &mut W,
        content: &P,
        newline: bool,
        color: Option<ColorWhen>,
    ) -> io::Result<()> {
        let color = match color.unwrap_or(self.color) {
            ColorWhen::Always | ColorWhen::Auto => true,
            ColorWhen::Never => false,
        };
        target.write_all(content.rc_string(self.format, color).as_bytes())?;
        if newline {
            target.write_all(&[b'\n'])?;
        }
        Ok(())
    }

    pub fn println<P: Printable>(&self, content: &P, color: bool) {
        let stdout = io::stdout();
        let color = if color { None } else { Some(ColorWhen::Never) };
        self.print(&mut stdout.lock(), content, true, color)
            .unwrap();
    }

    pub fn eprintln<P: Printable>(&self, content: &P, color: bool) {
        let stderr = io::stderr();
        if color {
<<<<<<< HEAD
            let prefix = Rc::new(format!("{} ", Red.paint(">>")));
            self.print(&mut stderr.lock(), &prefix, false, None, None)
=======
            let prefix = Rc::new(format!("{} ", Red.paint("error:")));
            self.print(&mut stderr.lock(), &prefix, false, None)
>>>>>>> e1d126a0
                .unwrap();
        };
        let color = if color { None } else { Some(ColorWhen::Never) };
        self.print(&mut stderr.lock(), content, true, color)
            .unwrap();
    }
}

pub trait Printable {
    fn rc_string(&self, format: OutputFormat, color: bool) -> Rc<String>;
}

impl Printable for String {
    fn rc_string(&self, _format: OutputFormat, _color: bool) -> Rc<String> {
        Rc::new(self.clone())
    }
}

impl Printable for Rc<String> {
    fn rc_string(&self, _format: OutputFormat, _color: bool) -> Rc<String> {
        self.clone()
    }
}

impl Printable for JsonRpcResponse {
    fn rc_string(&self, _format: OutputFormat, color: bool) -> Rc<String> {
        let content = format!("{:?}", self);
        let content = if color {
            highlight::highlight(content.as_str(), "json")
        } else {
            content
        };
        Rc::new(content)
    }
}

impl Printable for serde_json::Value {
    fn rc_string(&self, format: OutputFormat, color: bool) -> Rc<String> {
        match (format, self) {
            (OutputFormat::Raw, serde_json::Value::String(content)) => {
                return Rc::new(content.clone());
            }
            _ => {}
        }
        let content = serde_json::to_string_pretty(self).unwrap();
        let content = if color {
            highlight::highlight(content.as_str(), "json")
        } else {
            content
        };
        Rc::new(content)
    }
}

impl Printable for KeyPair {
    fn rc_string(&self, format: OutputFormat, color: bool) -> Rc<String> {
        match format {
            OutputFormat::Json => json!({
                    "private": format!("0x{}", self.privkey()),
                    "public": format!("0x{}", self.pubkey()),
                    "address": format!("0x{:#x}", self.address())
                }).rc_string(format, color),
            OutputFormat::Raw => {
                let content = if color {
                    format!(
                        concat!("{} 0x{}\n", "{} 0x{}\n", "{} 0x{:#x}"),
                        Yellow.paint("[ private ]:"),
                        self.privkey(),
                        Yellow.paint("[ public  ]:"),
                        self.pubkey(),
                        Yellow.paint("[ address ]:"),
                        self.address()
                    )
                } else {
                    format!(
                        concat!("{} 0x{}\n", "{} 0x{}\n", "{} 0x{:#x}"),
                        "[ private ]:",
                        self.privkey(),
                        "[ public  ]:",
                        self.pubkey(),
                        "[ address ]:",
                        self.address()
                    )
                };
                Rc::new(content)
            }
        }
    }
}<|MERGE_RESOLUTION|>--- conflicted
+++ resolved
@@ -114,13 +114,8 @@
     pub fn eprintln<P: Printable>(&self, content: &P, color: bool) {
         let stderr = io::stderr();
         if color {
-<<<<<<< HEAD
             let prefix = Rc::new(format!("{} ", Red.paint(">>")));
-            self.print(&mut stderr.lock(), &prefix, false, None, None)
-=======
-            let prefix = Rc::new(format!("{} ", Red.paint("error:")));
             self.print(&mut stderr.lock(), &prefix, false, None)
->>>>>>> e1d126a0
                 .unwrap();
         };
         let color = if color { None } else { Some(ColorWhen::Never) };
